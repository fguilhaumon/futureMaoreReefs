--- conflicted
+++ resolved
@@ -3,21 +3,11 @@
 page-layout: full
 ---
 
-<<<<<<< HEAD
-Retrouvez ici deux entrées vers notre gallerie de modèles 3D de colonies coralliennes. Vous pouvez filtrer les colonies :
-
--   par site d'échantillonnage ([Aéroport](listing_site.html#aeroport), [Île Blanche](listing_site.html#ile-blanche), [Surprise](listing_site.html#surprise), [Ngouja](listing_site.html#ngouja), [Joly Roger](listing_site.html#joly-roger), [Sakouli](listing_site.html#sakouli), [Bandrele](listing_site.html#bandrele) et [Musical Plage](listing_site.html#musical-plage))
-
-    en vous servant de la carte ci-dessous
-
--   par type fonctionnel de coraux en sélectionnant une icône plus bas
-=======
 L'équipe scientifique de __Future Maore Reefs__ utilise la photogrammétrie pour étudier la dynamique des récifs à plusieurs échelles (boutures, colonies et paysages). Elle vous propose de visualiser ici les modèles 3D des colonnies coralliennes dont elle suit la croissance.
 
 Vous pouvez accéder aux modèles de colonnies en choisissant un type fonctionnel de corail :
 
 ::: {.grid}
->>>>>>> da49f064
 
 ::: {.g-col-3}
 ::: {.text-center} 
